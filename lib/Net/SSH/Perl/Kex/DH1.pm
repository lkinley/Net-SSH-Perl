# $Id: DH1.pm,v 1.19 2009/01/26 01:00:25 turnstep Exp $

package Net::SSH::Perl::Kex::DH1;
<<<<<<< HEAD
use strict;
use warnings;

use Carp qw( croak );
use Crypt::DH;

use Net::SSH::Perl::Kex::DH;
use base qw( Net::SSH::Perl::Kex::DH );

sub _dh_new_group {
	my $kex = shift;
=======
use base qw( Net::SSH::Perl::Kex::DH );

sub group { 1 }

sub _dh_new_group {
    my $kex = shift;
>>>>>>> 3a89514d
    my $dh = Crypt::DH->new;
    $dh->g(2);
    $dh->p("0xFFFFFFFFFFFFFFFFC90FDAA22168C234C4C6628B80DC1CD129024E088A67CC74020BBEA63B139B22514A08798E3404DDEF9519B3CD3A431B302B0A6DF25F14374FE1356D6D51C245E485B576625E7EC6F44C42E9A637ED6B0BFF5CB6F406B7EDEE386BFB5A899FA5AE9F24117C4B1FE649286651ECE65381FFFFFFFFFFFFFFFF");
    $kex->_gen_key($dh);
    $dh;
}

1;
__END__

=head1 NAME

Net::SSH::Perl::Kex::DH1 - Diffie-Hellman Group 1 Key Exchange

=head1 SYNOPSIS

    use Net::SSH::Perl::Kex;
    my $kex = Net::SSH::Perl::Kex->new;
    my $dh1 = bless $kex, 'Net::SSH::Perl::Kex::DH1';

    $dh1->exchange;

=head1 DESCRIPTION

I<Net::SSH::Perl::Kex::DH1> implements Diffie-Hellman Group 1 Key
Exchange for I<Net::SSH::Perl>. It is a subclass of
I<Net::SSH::Perl::Kex>.

Group 1 Key Exchange uses the Diffie-Hellman key exchange algorithm
to produce a shared secret key between client and server, without
ever sending the shared secret over the insecure network. All that is
sent are the client and server public keys.

I<Net::SSH::Perl::Kex::DH1> uses I<Crypt::DH> for the Diffie-Hellman
implementation. The I<p> value is set to

      FFFFFFFF FFFFFFFF C90FDAA2 2168C234 C4C6628B 80DC1CD1
      29024E08 8A67CC74 020BBEA6 3B139B22 514A0879 8E3404DD
      EF9519B3 CD3A431B 302B0A6D F25F1437 4FE1356D 6D51C245
      E485B576 625E7EC6 F44C42E9 A637ED6B 0BFF5CB6 F406B7ED
      EE386BFB 5A899FA5 AE9F2411 7C4B1FE6 49286651 ECE65381
      FFFFFFFF FFFFFFFF

And the generator I<g> is set to I<2>.

=head1 AUTHOR & COPYRIGHTS

Please see the Net::SSH::Perl manpage for author, copyright, and
license information.

DH1 support split from original DH1 class by:
Lance Kinley E<lkinley@loyaltymethods.com>

=cut<|MERGE_RESOLUTION|>--- conflicted
+++ resolved
@@ -1,26 +1,19 @@
 # $Id: DH1.pm,v 1.19 2009/01/26 01:00:25 turnstep Exp $
 
 package Net::SSH::Perl::Kex::DH1;
-<<<<<<< HEAD
+
 use strict;
 use warnings;
 
 use Carp qw( croak );
 use Crypt::DH;
 
-use Net::SSH::Perl::Kex::DH;
-use base qw( Net::SSH::Perl::Kex::DH );
-
-sub _dh_new_group {
-	my $kex = shift;
-=======
 use base qw( Net::SSH::Perl::Kex::DH );
 
 sub group { 1 }
 
 sub _dh_new_group {
     my $kex = shift;
->>>>>>> 3a89514d
     my $dh = Crypt::DH->new;
     $dh->g(2);
     $dh->p("0xFFFFFFFFFFFFFFFFC90FDAA22168C234C4C6628B80DC1CD129024E088A67CC74020BBEA63B139B22514A08798E3404DDEF9519B3CD3A431B302B0A6DF25F14374FE1356D6D51C245E485B576625E7EC6F44C42E9A637ED6B0BFF5CB6F406B7EDEE386BFB5A899FA5AE9F24117C4B1FE649286651ECE65381FFFFFFFFFFFFFFFF");
@@ -71,7 +64,4 @@
 Please see the Net::SSH::Perl manpage for author, copyright, and
 license information.
 
-DH1 support split from original DH1 class by:
-Lance Kinley E<lkinley@loyaltymethods.com>
-
 =cut