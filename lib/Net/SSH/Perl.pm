--- conflicted
+++ resolved
@@ -27,13 +27,9 @@
     $HOSTNAME = hostname();
 };
 
-<<<<<<< HEAD
-$VERSION = '1.42';
-=======
 $VERSION = '2.00';
 
 sub VERSION { $VERSION }
->>>>>>> 3a89514d
 
 sub new {
     my $class = shift;
