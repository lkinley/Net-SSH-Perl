Revision history for Net::SSH::Perl

<<<<<<< HEAD
1.42 2015.09.28
    - Fix issue with long selects getting interrupted by signals and dying (Andrew Hoying)
    - fix version cpan meta info

1.41 2015.09.18
    - use Errno constants in more portable way, see perldoc Errno

1.40 2015.09.17
    - declare new dependency to File::HomeDir in Makefile.PL

1.39 2015.09.15

    - RT #83978 - fix shell terminal width and height (lharey)
    - RT #94574 - fix Algorithm negotiation issue in ::Kex.pm
      (Brian Curnow, Michael Gray)
    - RT #105728 - fix VERSION methods (reported by Karen Etheridge)
    - code modernization (strict+warnings) (gh0stwizard)
    - pass tests on Win32 (gh0stwizard)
    - use Win32::LoginName on Windows (Michael Gray)
    - use File::HomeDir to simplify handling (Michael Gray)
=======
2.00 2015.05.29

    - Add Chacha20-Poly1305 cipher support for best security
      (Requires Crypt::OpenSSH::ChachaPoly, see README)
    - Add AES Cipher support in CTR mode (CBC mode supported in Ed25519
      keys only)
    - Add Group 14 Diffie-Hellman Key Exchange
    - Add Group Exchange (RFC4523) Diffie-Hellman Key Exchange
    - Add Curve25519 (curve25519-sha256@libssh.org) Key Exchange support
      (Requires Crypt::Curve25519)
    - Add hmac-sha2-256,hmac-sha2-512 MAC support
    - Add hmac-sha2-256-etm@openssh.com,hmac-sha2-512-etm@openssh.com
      Encrypt-then-MAC (ETM) MAC support
    - Use BSD::arc4random for encrypted packet padding
    - Add support for Ed25519 ssh/host keys (Requires Crypt::Ed25519)
      Encrypted Ed25519 key support requires Crypt::OpenBSD::Blowfish
      (See README for info)
    - Default ciphers order is now chacha,aes,3des,blowfish,arcfour
    - Default KEX order is now Curve25519, DHGEXSHA256, DHGEXSHA1, DH14, DH1
    - Default MAC order is now hmac-sha2-512-etm@openssh.com,
      hmac-sha2-256-etm@openssh.com, sha2-512, sha2-256, sha1, md5
    - SSH Keys can now be in DOS format (no need to remove CR/LF)
    - SOCKS proxy support via sub class Net::SSH:Perl::Proxy
    - Now does not abort due to OpenSSH 6.8+ server
      SSH2_MSG_GLOBAL_REQUEST messages for host key rotation
>>>>>>> 3a89514d

1.38 2014.10.06

    - RT #99284 - install valid SIGNATURE file (Greg Sabino Mullane)

1.37 2014.03.17

    - RT #91840 - enabled config option "StrictHostKeyChecking"
                  (the corresponding code already existed)

1.36 2013.08.09

  Apply many bugfixes from RT discussions.

    - RT #48338 - FIX race condition with SSHv2
    - RT #55195 - FIX race condition in KEXINIT
    - RT #67586 - FIX test '03-packet.t' hangs forever
    - RT #64517 - enable PTY support in SSH2
    - RT #23947 - Replacement for KeyboardInt.pm

1.35 2012.12.03

    - rt#76482 - apply patch to t/03-packet.t for 5.15+ (chisel++)

1.34 2009.02.01

    - Rekey properly after 1 GB of data (rt.cpan.org #25044). Patch by Peter Oliver.
    - Don't try to process nonexistent or empty auth file (rt.cpan.org #41877).
    - Fix typo in croak message (rt.cpan.org #42056), thanks to jamie at audible.transient.net.
    - Move 'use base' call after Crypt module loading, per suggestion (rt.cpan.org #42051).
    - Only apply stdin if defined in SSH1 - John Payne (rt.cpan.org #42583)

1.33 2008.10.21

    - Fix open() calls (rt.cpan.org #40020)
    - Fix non-shell problem (rt.cpan.org #39980)
    - Allow full agent forwarding (rt.cpan.org #32190)
    - Handle hashed known_hosts files (Greg Sabino Mullane, rt.cpan.org #25175)

1.32 2008.10.16

    - Add IO::Handle to Perl.pm (rt.cpan.org #40057, #35985)
    - Minor test cleanups.

1.31 2008.10.02

    - New co-maintainer, Greg Sabino Mullane (TURNSTEP).
    - Prevent t/03-packet.t from hanging due to high file descriptor.
      (altblue at n0i.net, rt.cpan.org #6101)
    - Skip some tests if Math::GMP not installed (e.g. from choosing only 
      protocol 2 in Makefile.PL) (Greg Sabino Mullane, reported in 
      rt.cpan.org #25152)
    - If ENV{HOME} is not set, use getpwuid. If both fail and the dir 
      is needed, we croak. (Greg Sabino Mullane, expanded from patch 
      by dgehl at inverse.ca in rt.cpan.org #25174)
    - Fix incorrect logical/bitwise AND mixup (Peter.Haydon at uk.fujitsu.com, 
      rt.cpan.org #31490)
    - Allow empty stdin for SSH2 (rcp at rcable.co.uk, rt.cpan.org #32730)
    - Adjust terminal dimensions dynamically if Term::ReadKey is available
      (john at sackheads.org, rt.cpan.org #34874)

1.30  2005.10.12
    - Fix for local *READ/*WRITE tie problem in open2 function (Bas van
      Sisseren).

1.29  2005.10.08
    - Require Digest::SHA1 2.10 or greater (fixed problem with BSD connection)
      (Adam Callis).
    - Add suppress_shell SSH2 option for SFTP (Sean McMillan).
    - Use effective (not real) user-id to detect root (David Wheeler,
      rt.cpan.org #13373).
    - Make "ChallengeResponseAuthentication" configuration item boolean rather
      than string (mark AT blackmans.org, rt.cpan.org #14549).

1.28  2005.03.17
    - Patch to skip warning messages emitted by F-Secure sshd before the SSH
      signature (Neal Ley).
    - Fix for "Can't locate object method "blocking" via package "IO::Handle""
      error (rt.cpan.org #11674, Daniel C. Silverstein (dans AT pch.net)).

1.27  2005.02.06
    - Set socket to non-blocking in more portable manner (rt.cpan.org #6728).
    - Default port to 22 in case service list is not available (rt.cpan.org
      #5924, Gavin Brock).
    - Allow Net::SSH::Ciphers::supported to take a protocol option to get
      SSH2 ciphers (rt.cpan.org #4648, dan at midstream.com), and also change
      Net::SSH::Perl::Kex to map SSH1 names to SSH2 names.
    - Support BindAddress (bind to specific IP) (rt.cpan.org #6725, patch from
      matt at katipo.co.nz).
    - Have Makefile.PL only generate the prerequisites list, and not try to
      install any (let the install shell handle it); this allows compatibility
      with CPANPLUS and sudo installs (rt.cpan.org #6835, Michael Schwern).

1.26  2005.01.18
    - New co-maintainer, David Robins (DBROBINS).
    - Fix Math::Pari large integer leak in Net::SSH::Perl::Util::SSH2MP bin2mp
      function (has been brought to the attention of the Math::Pari maintainer
      since it's probably a Math::Pari problem, but fixed here because it's a
      big win for a small change and the same "fix" is already in mp2bin).
    - Require perl 5.6 in Makefile.PL (was '5.0006' change to '5.006').

1.25  2004.01.19
    - Fix a bizarre test failure in 03-packet.t if String::CRC32 isn't
      installed (the tests were testing SSH1 but we can't assume the
      user selected this protocol).  Reported by Damien Clark.
      rt.cpan.org ticket #4717.

1.24  2003.11.14
    - New (temporary) maintainer, Dave Rolsky.
    - Fixed a number of circular references in the SSH2
      implementation, which caused connections to be held open
      indefinitely in a persistent environment like mod_perl.  This
      uses weak references, so Perl 5.6.0+ is now required.  This work
      was funded by Kineticode, Inc.
    - Added a LICENSE file.

1.23  2001.10.04
    - Added --sdk option to Makefile.PL.
    - Added Net::SSH::Perl::SSH2::select_class so that Net::SSH::W32Perl
      can override it and reuse client_loop.

1.22  2001.08.28
    - Fixed bug with channel window sizes: Net::SSH::Perl in SSH-2 mode
      was not respecting the server's channel window size, and was
      sending data indiscriminately. It now buffers data to be sent and
      sends it when the sshd has enough window space available. Thanks
      to Megan Dorrah (and others) for the spot.
    - Fix receiving STDERR in SSH-2 protocol. This was broken. Thanks to
      Ulrich Scheid for the spot (and to Sagar Shah and Vicente J. Ruiz
      Jurado for subsequent spots :).
    - Added Channel::drain_outgoing, necessitated by the above fix to
      window sizes; that fix meant that output buffers were not being
      drained before EOF was sent on the channel. drain_outgoing must
      now be called before EOF is sent; it continually sends outgoing
      data, and checks for increased window sizes, until there is no more
      data to send. This will be done automatically, of course.
    - Display SSH-2 BANNER messages during authentication if the session
      is interactive.
    - Net::SSH::Perl::Packet now uses the third argument to syswrite
      (LENGTH). This was necessary to make the module work in Perl
      5.005_2, apparently. Thanks to Brian Carpenter for the spot.
    - Added -2 and -1 options (SSH-2 and SSH-1, respectively) to
      eg/pscp.

1.21  2001.07.18
    - Fixed Handle::SSH(?:1|2)::WRITE when sending large amounts of data,
      ie. data larger than the max packet size. Now we break up data
      into chunks of 32000 bytes, then send each in turn. Thanks to
      Doug Wilson for the spot.
    - Fixed SSH1::_start_interactive (SSH-1 client loop) so that we
      break the client loop on EOF reads from the sshd socket. This
      should fix some hangs when calling close on a tied open2 handle.
    - Better detection of exit status in Handle::SSH1.
    - Handle::SSH1::READ now looks to see if we have already hit EOF
      (ie. we have received exit status packet); if so, returns 0.
    - Added SSH1::send_data, which allows register_handler callbacks
      to be written that will (hopefully) work for both SSH-1 and
      SSH-2.

1.20  2001.07.11
    - A read on an open2 tied filehandle that indicates a closed connection
      will now return 0 bytes instead of causing a fatal error. Thanks to
      Anthony Ball for the reasoning and the fix.
    - getpwuid is now called in an eval, so on systems that do not
      support it, it will not cause a fatal error. Thanks to Shaun
      Bramley for the spot.
    - Bug with "BatchMode no" in a config file overriding interactive => 1
      in the constructor is now fixed. Thanks to Doug Wilson for the spot.
    - Tildes ('~') in IdentityFile config file directive were not being
      expanded to $ENV{HOME} as they should have been. This is now
      fixed. Thanks to Doug Wilson for the spot.
    - Doug Wilson pointed out that it was impossible to use an open
      SSH-1 and SSH-2 handle at the same time, because of the way
      Buffer worked (setting method globs on import). This has now been
      fixed throughout the distribution by using function pointers in
      the object instead.
    - You can now use 'stdout' and 'stderr' in SSH-1 register_handler,
      as aliases for SSH_SMSG_STDOUT_DATA and SSH_SMSG_STDERR_DATA.
      Thanks to Doug Wilson for the idea.

1.19  2001.07.04
    - open2 interface now works with a shell, not just with running a
      remote command. This allows you to open up some sort of shell
      (Unix or otherwise) and talk to it directly, programatically.
      Thanks to Rob J for the idea.
    - Added Auth::ChallengeResponse, a generic SSH-1 challenge
      response authentication mechanism; this works for TIS, s/key,
      and other such mechanisms. Thanks to Surya Koneru for the idea.

1.18  2001.06.27
    - Fixed bug with 'protocol' arg to Net::SSH::Perl constructor.
      Protocol flag was not getting run through the Config object, which
      meant it wasn't getting turned into a bitmask and staying as '1,2'.
      Symptom was 'Protocol major versions differ: 1 vs. 1' or something
      such. Thanks to Mark Ethan Trostler for the spot.
    - Added key generation for RSA SSH-1 keys. Requires Crypt::RSA
      to implement the actual generation of key data. Thanks to
      Rob J for the idea.

1.17  2001.06.26
    - Added (experimental) open2 method, which returns 2 tied
      filehandles for reading and writing to the sshd server (or
      rather to the command executed on the remote server). Thanks
      to Mark Ethan Trostler for the idea, suggestions on functionality,
      code patches, and testing.

1.16  2001.06.06
    - Fixed bug in Net::SSH::Perl::Packet that caused client to
      sometimes hang after receiving DEBUG packets.
    - register_handler (for both SSH-1 and SSH-2) now takes any
      'extra' arguments (other than packet type and code ref) and
      will pass those arguments on to your callback function. This
      allows callbacks access to otherwise private variable states.
      Thanks to Mark Ethan Trostler for the idea and a patch.
    - Didn't need @EXPORT_OK in Net::SSH::Perl::Util, so took it
      out.

1.15  2001.06.03
    - Agent authentication is now supported for both SSH-1 and
      SSH-2 (SSH-2 agent is compatible with OpenSSH ssh-agent).
    - Added Net::SSH::Perl::Agent, which provides a client
      interface to an authentication agent.
    - Added IO::Socket as a prereq (for Net::SSH::Perl::Agent).
    - Abstracted out authentication management for SSH-2 login
      to Net::SSH::Perl::AuthMgr class. Holds authentication
      context and state during authentication negotiation and
      setup, and dispatches to appropriate functions based on
      packet types.
    - KeyboardInt auth now uses new AuthMgr::register_handler
      method.
    - pssh-keygen now changes permissions of private key file
      to 0600 on key generation.
    - Fixed bug where pssh-keygen RSA key generation was
      incompatible with OpenSSL (ie. OpenSSH); Crypt::RSA uses
      ipmq (inverse of p mod q), and OpenSSL uses iqmp
      (inverse of q mod p). So we now explicitly force
      generation of iqmp when writing private key files.
    - Key::RSA::keygen no longer forces generation of CRT
      (Chinese Remainder Theorem) members, because Crypt::RSA
      now does this itself on key generation.
    - Net::SSH::Perl::Packet::read_poll now handles IGNORE
      messages, as well as handling DISCONNECT and DEBUG messages
      more intelligently (depending on protocol version).

1.14  2001.05.24
    - Added keyboard-interactive authentication (only usable in
      an interactive session).
    - Fixed Net::SSH::Perl::Key, which was unconditionally pulling
      in MIME::Base64, Digest::SHA1, and Digest::BubbleBabble. This
      caused problems for users of SSH1 protocol, for which these
      modules shouldn't be prereqs (thanks to Jason Tolsma for
      the spot). These modules are now conditionally loaded.
    - Fixed 5.005_03 syntax error in Key::RSA (calling variable
      method w/o parens).
    - Fixed Key::RSA so that it works with version 1.42 of
      Crypt::RSA.

1.13  2001.05.14
    - Added Channel::check_window method to check the local "window"
      size of a channel object. Channels manage how much data they
      receive using the window, and the sshd refuses to send more
      data than is available in the window. We need to send an
      adjust message to increase the size of the window,
      periodically. Found this bug through working with Net::SFTP
      (thanks to Matt Good for the initial spot).

1.12  2001.05.13
    - Added ChannelMgr::register_handler to set handlers for
      specific packet types for all channels. Moved default
      handler initialization into init method.
    - Abstracted quit_pending behavior into two methods,
      break_client_loop and _quit_pending. The former can be
      used by packet handlers, buffer handlers, etc. to force
      breaking out of the client loop.
    - Added length arg to mp2bin.

1.11  2001.05.11
    - Auto-detect SSH2 private key files as identity files and read
      them accordingly. Thanks to Matt Good for the original idea
      of reading SSH2 key files, as well as the patch.

1.10  2001.05.11
    - Added Key::RSA, an SSH2 key implementation, using Crypt::RSA;
      this provides support for the 'ssh-rsa' public key
      negotiation. Also supported by pssh-keygen (even for key
      generation).
    - Added HostKeyAlgorithms as a supported config option to set
      server host key algorithms.
    - Restructured DSA/publickey-auth implementation to allow for
      multiple public key algorithms, not just DSA. Moved Auth/DSA
      => Auth/Pubkey.
    - Added support for determining PEM private key file types (eg.
      RSA vs. DSA) from the first line of the PEM file.
    - Fixed broken Rhosts-RSA support (SSH1).
    - Added support for reading/writing comments from read_private
      and write_private method for RSA1 SSH1 keys (-c option in
      pssh-keygen).
    - Renamed Key::RSA to Key::RSA1 to allow for Key::RSA as SSH2
      RSA implementation.
    - Changed Key::DSA::size to use Crypt::DSA::Key::size; removed
      redundant Key initialization from Key::DSA::init.
    - Kex::DH1 now works with any type of server public key, not
      just DSA (ie. also works with ssh-rsa in addition to ssh-dss).

1.06  2001.05.07
    - Fixed bug with Blowfish cipher in SSH1 protocol; symptom would
      be "Corrupted check bytes on input" after sending the
      RSA-encrypted session key, and turning on encryption.
      This was due to an incorrect key length when setting the
      Blowfish key. Thanks to Dan Berger for the spot.

1.05  2001.05.04
    - Fixed bug when entering password at prompt; entering an
      incorrect password more than three times would cause the
      authentication to hang. Thanks to Matt Good for the spot and
      a fix.

1.04  2001.05.04
    - Fixed bug in version/protocol exchange that was causing a DSA
      signature verification error. I was cutting off just a newline,
      and some versions of ssh2 were sending ctrl-M characters as
      well that should be cut off. This caused errors like "DSA
      verification failed for server host key" during key exchange.
      Thanks to Matt Good for the spot.
    - Fixed host wildcard matching in Net::SSH::Perl::Config so that
      the directive 'Host foo' no longer matches the host 'foobar';
      this was incorrect behavior and inconsistent with ssh.
    - Added more documentation for Key::DSA and Key::RSA.

1.03  2001.05.03
    - Fixed error with Net::SSH::Perl::Key::DSA and MIME::Base64.
    - Added better docs for Key classes.

1.02  2001.05.03
    - Fixed some doc errors, both syntax and content.
    - Reworked Makefile.PL to give more feedback about what's
      happening w/r/t testing prerequisite modules. Added
      Digest::BubbleBabble as optional prereq, and made Convert::PEM
      optional as well.
    - Added support for bubble-babble fingerprints, both in
      Key libraries (restructured to work with multiple types
      of fingerprinting) and in pssh-keygen (-B option).

1.01  2001.05.02
    - Added SSH2 support.
    - Added Channel, ChannelMgr classes to manage open SSH2
      channels.
    - Added Key and subclasses Key::DSA, Key::RSA; managed
      access to keys and keyfiles.
    - Split Util functions into sub-modules that are loaded
      on demand. Added more utility functions for SSH2 bigints,
      etc. Deprecated _load_private_key, _save_private_key,
      _load_public_key, in favor of usage of Net::SSH::Perl::Key
      classes.
    - Changed Constants implementation; don't use 'constant'
      module, just keep constants in hash, then export them
      in custom import method.
    - Added eg/pssh-keygen, which has *almost* all of the
      functionality in the OpenSSH ssh-keygen.
    - Added Mac classes for MAC packet integrity.
    - Added Cipher/RC4, an arcfour implementation (only for
      SSH2).
    - Added Kex and subclass for Diffie-Hellman Group 1.
    - Buffer now works for both SSH1 and SSH2; different
      mp_int representations.
    - SSH1 implementation: now uses Net::SSH::Perl::Comp for
      compression; uses Net::SSH::Perl::Key::RSA to hold RSA
      keys; now lives in Net::SSH::Perl::SSH1 and is loaded on
      demand; etc.

0.67  2001.04.20
    - now use _mp_linearize in _rsa_private_decrypt.
    - fixed bug with sending large STDIN packets. The symptom was
      that, when trying to send STDIN packets larger than MAX_PACKET_SIZE,
      you'd get an error and the packet wouldn't be sent. Thanks to
      Chris Beatson for the spot and a patch.
    - fixed odd bug with _mp_linearize. Aaron Paetznick
      pointed this out, and I could only reproduce it on his system.
      The symptoms were that encryption would not work, resulting in
      "Corrupted check bytes on input" messages after encryption was
      turned on. This was due to a problem generating the session ID.
      Fixed by using a whole new version of _mp_linearize.

0.66  2001.03.22
    - fixed bug where calling 'cmd' more than once wouldn't get
      anything in returned stdout, stderr, or exit status. Thanks
      to John Tyrrell for the spot.

0.65  2001.03.21
    - fixed bug with "Cipher <name>" in config file or 'options'
      param. This wasn't mapping ssh cipher names to Net::SSH::Perl
      cipher names (ie. should map 'idea' => 'IDEA'). Thanks to
      Edward Vopata for the spot and a patch.
    - made it clearer that Net::SSH::Perl currently supports only
      SSH1 protocol.
    - better error checking for getservbyname lookup of ssh
      service (to get default port).
    - added eg/remoteinteract.pl, which demonstrates how to interact
      with a remote (interactive) command.

0.64  2001.03.13
    - fixed bug in Net::SSH::Perl::Cipher::new_from_key_str;
      empty key string (passphrase) was broken. This never
      cropped up in regular usage, only in testing.
    - added _save_private_key function to Net::SSH::Perl::Util,
      used to save private key files.
    - added cipher tests (05-cipher.t).
    - PasswordPromptLogin and PasswordPromptHost config options
      are now supported (on by default).
    - added untainting code for all places where data is read
      from external sources (ie. socket, key files, etc.),
      which should fix the "Corrupted check bytes" errors when
      using -T. It was breaking because substr replacement
      doesn't work on tainted values. See this p5p thread:
      http://www.xray.mpe.mpg.de/mailing-lists/perl5-porters/2000-09/msg00799.html

0.63  2001.03.09
    - added documentation to pssh (eg/pssh), as well as a -V
      option.
    - fixed bug where User specified in config file would be
      overridden by lack of user in login method.
    - return value of buffer->dump method no longer contains
      extra space at the end.

0.62  2001.03.08
    - fixed test bug with StringThing package by adding FILENO
      method. Should fix problem with 5.6 test suite.
    - added merge_directive method to Net::SSH::Perl::Config,
      and 'options' arg to Net::SSH::Perl constructor.

0.61  2001.03.07
    - changed in_leftover implementation and name. The method
      is now named incoming_data, and the implementation is
      a Net::SSH::Perl::Buffer object.
    - changed to using non-blocking sockets. Net::SSH::Perl::Packet
      added a read_poll method, which doesn't block; read still
      blocks (using select).
    - added shell connection functionality, and abstracted out
      interactive session code a bit better. Added pty support.
      In the future 'shell' could conceivably be used to execute
      multiple commands over the same ssh connection.
    - added 3DES as fallback cipher if IDEA isn't supported.
    - _check_host_in_hostfile now returns HOST_NEW if the hostfile
      can't be opened, consistent with how ssh and openssh work.

0.60  2001.03.02
    - added compression support, along with Compression and
      CompressionLevel config directives, and docs
    - added ability to register handlers for specific packet
      types read during the client loop

0.53  2001.02.28
    - added Net::SSH::Perl::Config; reads ssh config files
      and merges constructor options with config options
    - updated DESCRIPTION for Net::SSH::Perl

0.52  2001.02.21
    - added ability to specify RSA identity files; defaults
      to "$ENV{HOME}/.ssh/identity"
    - Blowfish cipher will try to use Crypt::Blowfish_PP if
      it can't use Crypt::Blowfish
    - added lots of POD
    - fixed bug where unknown hosts wouldn't be added to
      hostfile
    - sorted out common sections between Net::SSH::Perl POD
      and README

0.51  2001.02.20
    - Blowfish support has now been added.

0.50  2001.02.19
    - moved my Net::SSH libraries into the Net::SSH::Perl
      namespace; hooked up the main Net::SSH interface lib.
    - added ssh and issh wrappers around OO methods.
    - added configure method to Net::SSH interface; used to
      set up connection params when using procedural
      interface.
    - added RSA authentication.
    - ripped out IO::Socket usage, replaced with manual
      socket creation and connection so we can try to bind to
      ports 1023 down through 512, if the user wants to
      connect on a privileged port.
    - added Rhosts-RSA and Rhosts authentication, with the
      caveat that they only work when running as root
      and on a privileged port.

0.03  2001.01.19
    - integrated modified CBC and CFB ciphers into distribution;
      no more reliance on Crypt::CFB and Crypt::CBC
    - improved cipher checking; added list of ciphers supported
      by client, based on which cipher drivers can be loaded
    - fixed rsa_private_decrypt bug (occurred when session key
      int was 255 chars long as hex string, rather than 256).
    - Chip Turner, author of Math::GMP, added my patch to his
      distribution, thus making installation much easier. Thanks
      Chip.
    - added cipher support to installation process.
    - abstracted the auth plugins into Auth modules; this will
      allow the addition of other authentication modules in
      the future.
    - moved utility routines into Net::SSH::Util.
    - changed Net::SSH::Constants to use Exporter.

0.02  2001.01.18
    - added DES and 3DES ciphers
    - more host key support: adds new host keys to user host key file
    - checked for unsupported Net::SSH::Buffer methods in AUTOLOAD
    - added example script, eg/cmd.pl
    - can now specify cipher via new method
    - checks against server's supported cipher list

0.01  2001.01.10
    - original version; created by h2xs 1.19

# vim:et<|MERGE_RESOLUTION|>--- conflicted
+++ resolved
@@ -1,34 +1,11 @@
 Revision history for Net::SSH::Perl
 
-<<<<<<< HEAD
-1.42 2015.09.28
-    - Fix issue with long selects getting interrupted by signals and dying (Andrew Hoying)
-    - fix version cpan meta info
-
-1.41 2015.09.18
-    - use Errno constants in more portable way, see perldoc Errno
-
-1.40 2015.09.17
-    - declare new dependency to File::HomeDir in Makefile.PL
-
-1.39 2015.09.15
-
-    - RT #83978 - fix shell terminal width and height (lharey)
-    - RT #94574 - fix Algorithm negotiation issue in ::Kex.pm
-      (Brian Curnow, Michael Gray)
-    - RT #105728 - fix VERSION methods (reported by Karen Etheridge)
-    - code modernization (strict+warnings) (gh0stwizard)
-    - pass tests on Win32 (gh0stwizard)
-    - use Win32::LoginName on Windows (Michael Gray)
-    - use File::HomeDir to simplify handling (Michael Gray)
-=======
-2.00 2015.05.29
+2.00 2015.12.07
 
     - Add Chacha20-Poly1305 cipher support for best security
       (Requires Crypt::OpenSSH::ChachaPoly, see README)
     - Add AES Cipher support in CTR mode (CBC mode supported in Ed25519
       keys only)
-    - Add Group 14 Diffie-Hellman Key Exchange
     - Add Group Exchange (RFC4523) Diffie-Hellman Key Exchange
     - Add Curve25519 (curve25519-sha256@libssh.org) Key Exchange support
       (Requires Crypt::Curve25519)
@@ -47,7 +24,27 @@
     - SOCKS proxy support via sub class Net::SSH:Perl::Proxy
     - Now does not abort due to OpenSSH 6.8+ server
       SSH2_MSG_GLOBAL_REQUEST messages for host key rotation
->>>>>>> 3a89514d
+
+1.42 2015.09.28
+    - Fix issue with long selects getting interrupted by signals and dying (Andrew Hoying)
+    - fix version cpan meta info
+
+1.41 2015.09.18
+    - use Errno constants in more portable way, see perldoc Errno
+
+1.40 2015.09.17
+    - declare new dependency to File::HomeDir in Makefile.PL
+
+1.39 2015.09.15
+
+    - RT #83978 - fix shell terminal width and height (lharey)
+    - RT #94574 - fix Algorithm negotiation issue in ::Kex.pm
+      (Brian Curnow, Michael Gray)
+    - RT #105728 - fix VERSION methods (reported by Karen Etheridge)
+    - code modernization (strict+warnings) (gh0stwizard)
+    - pass tests on Win32 (gh0stwizard)
+    - use Win32::LoginName on Windows (Michael Gray)
+    - use File::HomeDir to simplify handling (Michael Gray)
 
 1.38 2014.10.06
 
